class PaymentIntentsElements {
  constructor(publishableKey, container) {
    this.container = container;
    this.formNamespace = this.container.dataset.paymentFormNamespace;
    this.stripeInstance = Stripe(publishableKey);
    this.elements = null;
    this.scenario = this.container.dataset.clientScenario;
    this.completeActionUrl = this.container.dataset.completePaymentActionUrl;
    this.processingButtonText = this.container.dataset.processingButtonText;
  }

  getFormData() {
    return new FormData(this.container.closest('form'));
  }

  showErrorMessage(message) {
    this.container.classList.remove('hidden');
    const errorMessage = this.container.querySelector('.stripe-error-message');
    errorMessage.classList.remove('hidden');
    errorMessage.innerText = message;
  }

  createStripeElementsForm(options) {
    this.elements = this.stripeInstance.elements(options);
    const paymentElement = this.elements.create(
      'payment',
      JSON.parse(this.container.dataset.elementOptions),
    );
    const paymentElementDiv = this.container.querySelector(
      '.stripe-payment-element',
    );
    paymentElement.mount(paymentElementDiv);
    this.container.classList.remove('hidden');
  }

  async requiresActionFlow() {
    const options = {
      clientSecret: this.container.dataset.clientSecret,
      appearance: JSON.parse(this.container.dataset.appearance),
    };

    this.createStripeElementsForm(options);

    const elements = this.elements;
    const {error} = await this.stripeInstance.confirmPayment({
      elements,
      confirmParams: {
        return_url: this.completeActionUrl,
      },
    });
  }

  setupIntentFlow() {
    const form = this.getFormData();
    const setupIntentFormData = new FormData();
    setupIntentFormData.append(
      'action',
      'commerce-stripe/customers/create-setup-intent',
    );
    setupIntentFormData.append(window.csrfTokenName, window.csrfTokenValue);
    setupIntentFormData.append('gatewayId', this.container.dataset.gatewayId);
    let responseError = false;

    fetch(window.location.href, {
      method: 'post',
      body: setupIntentFormData,
      headers: {
        Accept: 'application/json',
      },
    })
      .then((res) => {
        if (res.status !== 200) {
          responseError = true;
        }
        return res.json();
      })
      .then((json) => {
        if (responseError) {
          this.showErrorMessage(json.error);
          return;
        }

        const options = {
          clientSecret: json.client_secret,
          appearance: JSON.parse(this.container.dataset.appearance),
        };

        this.createStripeElementsForm(options);

        this.container
          .querySelector('.stripe-payment-elements-submit-button')
          .addEventListener('click', async (event) => {
            event.preventDefault();

            const submitText = this.container.querySelector(
              '.stripe-payment-elements-submit-button',
            ).innerText;
            this.container.querySelector(
              '.stripe-payment-elements-submit-button',
            ).innerText = this.processingButtonText;

            const elements = this.elements;
            const form = this.getFormData();
            const formDataArray = [...form.entries()];
            const params = formDataArray
              .map(
                (x) =>
                  `${encodeURIComponent(x[0])}=${encodeURIComponent(x[1])}`,
              )
              .join('&');

            this.stripeInstance
              .confirmSetup({
                elements,
                confirmParams: {
                  return_url: `${this.container.dataset.confirmSetupIntentUrl}&${params}`,
                },
              })
              .then((result) => {
                if (result.error) {
                  this.showErrorMessage(result.error.message);
                  this.container.querySelector(
                    '.stripe-payment-elements-submit-button',
                  ).innerText = submitText;
                }
              });
          });
      });
  }

  cartPaymentFlow() {
    const form = this.getFormData();
    let responseError = false;

    fetch(window.location.href, {
      method: 'post',
      body: form,
      headers: {
        Accept: 'application/json',
      },
    })
      .then((res) => {
        if (res.status !== 200) {
          responseError = true;
        }
        return res.json();
      })
      .then((json) => {
        if (responseError) {
          this.container.classList.add('hidden');
          this.showErrorMessage(json.message);
          return;
        }

        const completeActionUrl = new URL(this.completeActionUrl);
        completeActionUrl.searchParams.append(
          'commerceTransactionHash',
          json.transactionHash,
        );
        completeActionUrl.searchParams.append(
          'commerceTransactionId',
          json.transactionId,
        );
        this.completeActionUrl = completeActionUrl.toString();

        const options = {
          clientSecret: json.redirectData.client_secret,
          appearance: JSON.parse(this.container.dataset.appearance),
        };

        this.createStripeElementsForm(options);

        const updatePaymentIntentForm = new FormData();
        updatePaymentIntentForm.append(
          'action',
          'commerce-stripe/payments/save-payment-intent',
        );
        updatePaymentIntentForm.append(
          window.csrfTokenName,
          window.csrfTokenValue,
        );
        updatePaymentIntentForm.append(
          'paymentIntentId',
          json.redirectData.payment_intent,
        );
        updatePaymentIntentForm.append(
          'gatewayId',
          this.container.dataset.gatewayId,
        );

        const savePaymentSourceCheckbox = this.container
          .closest('form')
          .querySelector('input[name="savePaymentSource"]');
        savePaymentSourceCheckbox.addEventListener(
          'click',
          function () {
            updatePaymentIntentForm.append(
              'paymentIntent[setup_future_usage]',
              savePaymentSourceCheckbox.checked ? '1' : '0',
            );

            fetch(window.location.href, {
              method: 'post',
              body: updatePaymentIntentForm,
              headers: {
                Accept: 'application/json',
              },
            })
              .then((response) => response.json())
              .then((data) => {
                this.elements.fetchUpdates();
              })
              .catch((error) => {
                console.error(
                  'There was an error updating the Payment Intent:',
                  error,
                );
              });
          }.bind(this),
        );

        this.container
          .querySelector('.stripe-payment-elements-submit-button')
          .addEventListener('click', async (event) => {
            event.preventDefault();

            const submitText = this.container.querySelector(
              '.stripe-payment-elements-submit-button',
            ).innerText;
            this.container.querySelector(
              '.stripe-payment-elements-submit-button',
            ).innerText = this.processingButtonText;

            const elements = this.elements;
            const {error} = await this.stripeInstance.confirmPayment({
              elements,
              confirmParams: {
                return_url: this.completeActionUrl,
              },
            });
            this.container.querySelector(
              '.stripe-payment-elements-submit-button',
            ).innerText = submitText;
            this.showErrorMessage(error.message);
          });
      });
  }

  fade(element, fadeOut, skipFade) {
    if (skipFade) {
      element.style.opacity = fadeOut ? 0 : 1;
      return;
    }

    let opacity = fadeOut ? 1 : 0;
    const step = 0.1; // Adjust the step value for smoother or faster fade-in/fade-out

    const interval = setInterval(() => {
      if (fadeOut && opacity > 0) {
        opacity -= step;
        element.style.opacity = opacity;
      } else if (!fadeOut && opacity < 1) {
        opacity += step;
        element.style.opacity = opacity;
      } else {
        clearInterval(interval);
      }
    }, 50); // Adjust the interval value for smoother or faster fade-in/fade-out
  }

  handle() {
    const formData = this.getFormData();
    const action = formData.get('action');

    if (this.scenario === 'payment') {
      if (action.includes('commerce/payments/pay')) {
        this.cartPaymentFlow();
      } else if (
        action.includes('commerce/payment-sources/add') ||
        action.includes('commerce/subscriptions/create')
      ) {
        this.setupIntentFlow();
      }
    }

<<<<<<< HEAD
    handle() {
        const formData = this.getFormData();
        const action = formData.get('action');

        if (this.scenario === 'payment') {
            if (action.includes('commerce/payments/pay')) {
                this.cartPaymentFlow();
            } else if (
                action.includes('commerce/payment-sources/add')
                || action.includes('commerce/subscriptions/subscribe')
            ) {
                this.setupIntentFlow();
            }
        }

        if (this.scenario === 'requires_action') {
            this.requiresActionFlow();
        }
=======
    if (this.scenario === 'requires_action') {
      this.requiresActionFlow();
>>>>>>> c3871f8d
    }
  }
}

function initStripe() {
  if (typeof Stripe === 'undefined') {
    setTimeout(initStripe, 200);
  } else {
    document
      .querySelectorAll('.stripe-payment-elements-form')
      .forEach((container) => {
        const handlerInstance = new PaymentIntentsElements(
          container.dataset.publishablekey,
          container,
        );
        container.dataset.handlerInstance = handlerInstance;
        handlerInstance.handle();
      });
  }
}

initStripe();<|MERGE_RESOLUTION|>--- conflicted
+++ resolved
@@ -277,35 +277,14 @@
         this.cartPaymentFlow();
       } else if (
         action.includes('commerce/payment-sources/add') ||
-        action.includes('commerce/subscriptions/create')
+        action.includes('commerce/subscriptions/subscribe')
       ) {
         this.setupIntentFlow();
       }
     }
 
-<<<<<<< HEAD
-    handle() {
-        const formData = this.getFormData();
-        const action = formData.get('action');
-
-        if (this.scenario === 'payment') {
-            if (action.includes('commerce/payments/pay')) {
-                this.cartPaymentFlow();
-            } else if (
-                action.includes('commerce/payment-sources/add')
-                || action.includes('commerce/subscriptions/subscribe')
-            ) {
-                this.setupIntentFlow();
-            }
-        }
-
-        if (this.scenario === 'requires_action') {
-            this.requiresActionFlow();
-        }
-=======
     if (this.scenario === 'requires_action') {
       this.requiresActionFlow();
->>>>>>> c3871f8d
     }
   }
 }
