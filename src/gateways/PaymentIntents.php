--- conflicted
+++ resolved
@@ -256,13 +256,7 @@
         /** @var PaymentForm $sourceData */
         try {
             $stripeCustomer = $this->getStripeCustomer($customerId);
-<<<<<<< HEAD
             $paymentMethod = $this->getStripeClient()->paymentMethods->retrieve($sourceData->paymentMethodId);
-            $stripeResponse = $paymentMethod->attach(['customer' => $stripeCustomer->id]);
-=======
-            $paymentMethod = PaymentMethod::retrieve($sourceData->paymentMethodId);
->>>>>>> e0325e98
-
             $stripeResponse = $paymentMethod->attach(['customer' => $stripeCustomer->id]);
 
             switch ($stripeResponse->type) {
@@ -347,13 +341,8 @@
      */
     public function deletePaymentSource($token): bool
     {
-<<<<<<< HEAD
-=======
-        $this->configureStripeClient();
-
         $commercePaymentSource = Commerce::getInstance()->getPaymentSources()->getPaymentSourceByTokenAndGatewayId($token, $this->id);
 
->>>>>>> e0325e98
         try {
             $paymentMethod = $this->getStripeClient()->paymentMethods->retrieve($token);
             $paymentMethod->detach();
