# Release Notes for Stripe for Craft Commerce

<<<<<<< HEAD
## 4.1.2.2 - 2024-04-09
=======
## 3.1.3.1 - 2025-06-18

- Fixed a SQL performance issue when upgrading. ([#190](https://github.com/craftcms/commerce-stripe/issues/190))

## 3.1.3 - 2024-05-27

- Fixed a PHP error that occurred when opening the payment form modal on the Edit Order page with Craft Commerce 4.x installed. ([#303](https://github.com/craftcms/commerce/issues/303))

## 3.1.2 - 2024-04-09
>>>>>>> 4da509ac

- Fixed a PHP error that could occur when handling a webhook request. ([#294](https://github.com/craftcms/commerce-stripe/issues/294))

## 4.1.2.1 - 2024-03-28

- Fixed a bug where floating point rounding precision could cause payments/refunds to fail. ([#296](https://github.com/craftcms/commerce-stripe/pull/296))

## 4.1.2 - 2024-03-25

- Fixed a bug where redirects could break when adding a new payment source. ([#259](https://github.com/craftcms/commerce-stripe/issues/259), [#289](https://github.com/craftcms/commerce-stripe/issues/289))
- Fixed a bug where payment history was not being updated when a payment was made on a subscription. ([#144](https://github.com/craftcms/commerce-stripe/issues/144))
- Subscription plans queries now return more than 100 plans. ([#104](https://github.com/craftcms/commerce-stripe/issues/104))

## 4.1.1 - 2024-01-12

- Fixed a bug where legacy default payment methods were not being set as default. ([#280](https://github.com/craftcms/commerce-stripe/pull/280))
- Fixed a bug that could cause duplicate payment sources to be created. ([#281](https://github.com/craftcms/commerce-stripe/pull/281))
- Fixed a bug where it wasn’t possible to access the Stripe instance from JavaScript. ([#275](https://github.com/craftcms/commerce-stripe/issues/275))
- Fixed a bug where not all enabled payment methods types were being shown when creating a payment source. ([#251](https://github.com/craftcms/commerce-stripe/issues/251), [#160](https://github.com/craftcms/commerce-stripe/pull/160))
- Fixed a bug where changing a partial payment amount wouldn’t update the payment intent. ([#279](https://github.com/craftcms/commerce-stripe/issues/279))

## 4.1.0 - 2023-12-19

- Stripe for Craft Commerce now requires Commerce 4.3.3 or later.
- It is now possible to create SEPA and Bacs Direct Debit payment sources.
- Payment method data is now stored in expanded form within transaction response data. ([#276](https://github.com/craftcms/commerce-stripe/pull/276))
- Billing address information is now passed to the payment intent. ([#257](https://github.com/craftcms/commerce-stripe/issues/257), [#258](https://github.com/craftcms/commerce-stripe/issues/263))
- Fixed a bug where it wasn’t possible to pay using the SEPA Direct Debit payment method. ([#265](https://github.com/craftcms/commerce-stripe/issues/265))
- Fixed a bug where failed PayPal payments would cause infinite redirects. ([#266](https://github.com/craftcms/commerce-stripe/issues/266))
- Fixed a bug where JavaScript files were being served incorrectly. ([#270](https://github.com/craftcms/commerce-stripe/issues/270))
- Added `craft\commerce\stripe\SubscriptionGateway::handlePaymentIntentSucceeded()`.

## 4.0.1.1 - 2023-10-25

- Restored support for backend payments using the old payment form.
- Fixed missing icon.

## 4.0.1 - 2023-09-28

- Fixed a PHP error that occurred when switching a subscription’s plan.

## 4.0.0 - 2023-09-13

- Added support for all of Stripe’s payment methods, including Apple Pay and Google Wallet. ([#223](https://github.com/craftcms/commerce-stripe/issues/223), [#222](https://github.com/craftcms/commerce-stripe/issues/222),[#212](https://github.com/craftcms/commerce-stripe/issues/212))
- Added support for [Stripe Billing](https://stripe.com/billing).
- Added support for [Stripe Checkout](https://stripe.com/payments/checkout).
- Added support for syncing customer payment methods.
- Plans are now kept in sync with Stripe plans. ([#240](https://github.com/craftcms/commerce-stripe/issues/240))
- Customer information is now kept in sync with Stripe customers.
- Improved logging.
- Stripe now uses the `2022-11-15` version of the Stripe API.
- Added the `commerce-stripe/customers/billing-portal-redirect` action.
- Added the `commerce-stripe/customers/create-setup-intent` action.
- Added the `commerce-stripe/sync/payment-methods` command.
- Added `craft\commerce\stripe\events\BuildSetupIntentRequestEvent`.
- Added `craft\commerce\stripe\gateways\PaymentIntents::getBillingPortalUrl()`.
- Removed `craft\commerce\stripe\base\Gateway::normalizePaymentToken()`.
- Removed `craft\commerce\stripe\events\BuildGatewayRequestEvent::$metadata`. `BuildGatewayRequestEvent::$request` should be used instead.
- Deprecated the `commerce-stripe/default/fetch-plans` action.
- Deprecated creating new payment sources via the `commerce/subscriptions/subscribe` action.
- Fixed a bug where `craft\commerce\stripe\base\SubscriptionGateway::getSubscriptionPlans()` was returning incorrectly-formatted data.<|MERGE_RESOLUTION|>--- conflicted
+++ resolved
@@ -1,18 +1,10 @@
 # Release Notes for Stripe for Craft Commerce
 
-<<<<<<< HEAD
-## 4.1.2.2 - 2024-04-09
-=======
-## 3.1.3.1 - 2025-06-18
+## 4.1.2.3 - 2024-06-18
 
 - Fixed a SQL performance issue when upgrading. ([#190](https://github.com/craftcms/commerce-stripe/issues/190))
 
-## 3.1.3 - 2024-05-27
-
-- Fixed a PHP error that occurred when opening the payment form modal on the Edit Order page with Craft Commerce 4.x installed. ([#303](https://github.com/craftcms/commerce/issues/303))
-
-## 3.1.2 - 2024-04-09
->>>>>>> 4da509ac
+## 4.1.2.2 - 2024-04-09
 
 - Fixed a PHP error that could occur when handling a webhook request. ([#294](https://github.com/craftcms/commerce-stripe/issues/294))
 
