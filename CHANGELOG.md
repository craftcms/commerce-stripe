--- conflicted
+++ resolved
@@ -2,17 +2,14 @@
 
 ## Unreleased
 
-<<<<<<< HEAD
 - Stripe for Craft Commerce now requires Commerce 4.3.3 or later.
 - It is now possible to create SEPA and Bacs Direct Debit payment sources.
-- Fixed a bug where it wasn’t possible to pay using the SEPA Direct Debit payment method. ([#265](https://github.com/craftcms/commerce/issues/265))
-- Added `craft\commerce\stripe\SubscriptionGateway::handlePaymentIntentSucceeded`.
-=======
-- Fixed a bug where failed PayPal payments would cause infinite redirects. ([#266](https://github.com/craftcms/commerce-stripe/issues/266))
 - Payment method data is now stored in expanded form within transaction response data. ([#276](https://github.com/craftcms/commerce-stripe/pull/276))
 - Billing address information is now passed to the payment intent. ([#257](https://github.com/craftcms/commerce-stripe/issues/257), [#258](https://github.com/craftcms/commerce-stripe/issues/263))
+- Fixed a bug where it wasn’t possible to pay using the SEPA Direct Debit payment method. ([#265](https://github.com/craftcms/commerce/issues/265))
+- Fixed a bug where failed PayPal payments would cause infinite redirects. ([#266](https://github.com/craftcms/commerce-stripe/issues/266))
 - Fixed a bug where JavaScript files were being served incorrectly. ([#270](https://github.com/craftcms/commerce-stripe/issues/270))
->>>>>>> 5055572e
+- Added `craft\commerce\stripe\SubscriptionGateway::handlePaymentIntentSucceeded`.
 
 ## 4.0.1.1 - 2023-10-25
 
