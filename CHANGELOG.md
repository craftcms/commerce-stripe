--- conflicted
+++ resolved
@@ -1,20 +1,17 @@
 # Release Notes for Stripe for Craft Commerce
 
-<<<<<<< HEAD
 ## Unreleased
-=======
-## 4.1.2.2 - 2024-04-09
-
-- Fixed a PHP error that could occur when handling a webhook request. ([#294](https://github.com/craftcms/commerce-stripe/issues/294))
-
-## 4.1.2.1 - 2024-03-28
->>>>>>> bac36713
 
 - Fixed a bug where floating point rounding precision could cause payments/refunds to fail. ([#296](https://github.com/craftcms/commerce-stripe/pull/296))
+- Fixed a PHP error that could occur when handling a webhook request. ([#294](https://github.com/craftcms/commerce-stripe/issues/294))
 
 ## 5.0.0
 
 - Stripe now requires Craft Commerce 5.0.0-beta.1 or later.
+
+## 4.1.2.2 - 2024-04-09
+
+- Fixed a PHP error that could occur when handling a webhook request. ([#294](https://github.com/craftcms/commerce-stripe/issues/294))
 
 ## 4.1.2.1 - 2024-03-28
 
