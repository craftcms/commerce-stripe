--- conflicted
+++ resolved
@@ -54,12 +54,7 @@
 
 ## Payment Process and Security
 
-This plugin relies on stored payment methods and doesn’t allow directly-submitted credit card details. To check out, a customer must designate a `paymentMethodId` parameter for the Commerce `commerce/payments/pay` form action.
-
-A new payment method can be created prior to checkout using Stripe’s front-end JavaScript API.
-
-<<<<<<< HEAD
-See the [Stripe JS](https://stripe.com/docs/js) docs for more information. See below for a guide on the basics of getting a payment form 
+This plugin relies on stored payment methods and doesn’t allow directly-submitted credit card details. To check out, a customer must submit a  `paymentMethodId` parameter for the Commerce `commerce/payments/pay` form action. Example below.
 
 ## How to create the Stripe payment form for the Payment Intents gateway.
 
@@ -68,6 +63,8 @@
 Alternatively, you can output the standard form with `order.gateway.getPaymentFormHtml()` or `gateway.getPaymentFormHtml()` and not follow these steps in your template..
 
 1) Include the stripe.js `<script src="https://js.stripe.com/v3/"></script>` script into the payment page.
+
+See the [Stripe JS](https://stripe.com/docs/js) docs for more information on the basics of using the Stripe javascript libraries and Stripe Elements front end tools used below.
  
 2) Create the basic HTML that the stripe inputs will be loaded into.
 
@@ -195,10 +192,6 @@
 });
 ```
 
-=======
-Check out Stripe’s [Create Payment Method](https://stripe.com/docs/js/payment_methods/create_payment_method) documentation to learn how to save a payment method. This repository includes an example in [`paymentForm.js`](src/web/assets/intentsform/js/paymentForm.js), which is used when calling the default `getPaymentFormHtml()` method on the gateway in order to output the built-in payment form.
->>>>>>> ae5d46e6
-
 ## Webhooks
 
 You’ll need to update configuration with this plugin and the Stripe dashboard in order to utilize webhooks.
